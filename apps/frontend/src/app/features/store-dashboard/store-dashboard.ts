import {Component, inject, OnInit, signal} from '@angular/core';
import {CommonModule} from '@angular/common';
import {FormsModule} from '@angular/forms';
import {StoreService} from '../../services/store.service';
import {BulkImportResponse, GameImportRequest, StoreStats} from '../../domain/entities/StoreStats';

@Component({
  selector: 'app-store-dashboard',
  imports: [CommonModule, FormsModule],
  templateUrl: './store-dashboard.html',
  styleUrl: './store-dashboard.scss',
})
export class StoreDashboard implements OnInit {
  private storeService = inject(StoreService);

  /**
   * Cleans game names by removing common import artifacts:
   * - Date suffixes like " - Oct 2025"
   * - "Limited Free Promotional Package" text
   * - " - Free" and " Demo" suffixes
   */
  private cleanGameName(name: string): string {
    if (!name) return name;
    return name
      .replace(/ - (Jan|Feb|Mar|Apr|May|Jun|Jul|Aug|Sep|Oct|Nov|Dec) \d{4}$/i, '')
      .replace(/Limited Free Promotional Packag(e)?/gi, '')
      .replace(/ - Free$/i, '')
      .replace(/ Demo$/i, '')
      .replace(/ - $/g, '')
      .trim();
  }

  stats = signal<StoreStats | null>(null);
  isLoading = signal(false);
  errorMessage = signal<string | null>(null);

  // Import state
  importMode = signal<'none' | 'single' | 'bulk'>('none');
  bulkImportText = signal('');
  selectedStore = signal<'steam' | 'steam-family' | 'steam-licenses' | 'gog' | 'epic'>('steam');
  importResults = signal<BulkImportResponse | null>(null);
  isImporting = signal(false);

  ngOnInit(): void {
    this.loadStats();
  }

  loadStats(): void {
    this.isLoading.set(true);
    this.errorMessage.set(null);

    this.storeService.getStoreStats().subscribe({
      next: stats => {
        this.stats.set(stats);
        this.isLoading.set(false);
      },
      error: err => {
        console.error('Failed to load store stats', err);
        this.errorMessage.set('Failed to load store statistics');
        this.isLoading.set(false);
      }
    });
  }

  showBulkImport(): void {
    this.importMode.set('bulk');
    this.importResults.set(null);
  }

  cancelImport(): void {
    this.importMode.set('none');
    this.bulkImportText.set('');
    this.importResults.set(null);
  }

  parseGamesFromText(): GameImportRequest[] {
    const text = this.bulkImportText().trim();
    if (!text) return [];

    // Try to parse as JSON array first
    try {
      const parsed = JSON.parse(text);
      if (Array.isArray(parsed)) {
        const store = this.selectedStore();
        return parsed.map(item => ({
          name: this.cleanGameName(item.name || item.title || ''),
          store,
          storeId: item.appid || item.id || item.appId || item.storeId,
          storeLink: item.link || item.url || item.storeLink,
          thumbnailUrl: item.thumbnailUrl || item.thumbnail || item.image
        } as GameImportRequest)).filter(g => g.name);
      }
    } catch {
      // Not a JSON array, continue with line-by-line parsing
    }

    const lines = text.split('\n').filter(line => line.trim());
    const store = this.selectedStore();

    return lines.map(line => {
      // Try to parse each line as JSON
      try {
        const parsed = JSON.parse(line);
        return {
          name: this.cleanGameName(parsed.name || parsed.title || line.trim()),
          store,
          storeId: parsed.appid || parsed.id || parsed.appId || parsed.storeId,
          storeLink: parsed.link || parsed.url || parsed.storeLink,
          thumbnailUrl: parsed.thumbnailUrl || parsed.thumbnail || parsed.image
        } as GameImportRequest;
      } catch {
        // Fallback to plain text (just game name)
        return {
          name: this.cleanGameName(line.trim()),
          store
        } as GameImportRequest;
      }
    });
  }

  importGames(): void {
    const games = this.parseGamesFromText();
    if (games.length === 0) {
      this.errorMessage.set('No valid games to import');
      return;
    }

    this.isImporting.set(true);
    this.errorMessage.set(null);

    this.storeService.importBulkGames(games).subscribe({
      next: result => {
        this.importResults.set(result);
        this.isImporting.set(false);
        this.loadStats(); // Refresh stats
      },
      error: err => {
        console.error('Import failed', err);
        this.errorMessage.set('Failed to import games: ' + (err.message || 'Unknown error'));
        this.isImporting.set(false);
      }
    });
  }

  getStoreIcon(store: string): string {
    switch (store.toLowerCase()) {
      case 'steam':
        return 'bi-steam';
      case 'gog':
        return 'bi-box-seam';
      case 'epic':
      case 'epic games':
        return 'bi-controller';
      case 'metacritic':
        return 'bi-bar-chart-fill';
      default:
        return 'bi-shop';
    }
  }

  getPercentage(count: number): number {
    const total = this.stats()?.totalGames || 1;
    return Math.round((count / total) * 100);
  }

  openStoreUrl(url: string): void {
    window.open(url, '_blank');
  }

<<<<<<< HEAD
  copyConsoleScript(store: 'steam' | 'gog' | 'epic'): void {
    // Shared cleanup function for all scripts
    const cleanNameFn = `const cleanName = (name) => {
  if (!name) return name;
  return name
    .replace(/ - (Jan|Feb|Mar|Apr|May|Jun|Jul|Aug|Sep|Oct|Nov|Dec) \\d{4}$/i, '')
    .replace(/Limited Free Promotional Packag(e)?/gi, '')
    .replace(/ - Free$/i, '').replace(/ Demo$/i, '').replace(/ - $/g, '').trim();
};`;

=======
  copyConsoleScript(store: 'steam' | 'gog' | 'epic' | 'steam-licenses' | 'steam-family'): void {
>>>>>>> 7742b35e
    let script = '';

    switch (store) {
      case 'steam':
        script = `// Steam Library Export Script (JSONC with appid)
// Run on: https://steamcommunity.com/id/YOUR_ID/games/?tab=all
// IMPORTANT: Scroll to the very bottom first to load ALL games!

${cleanNameFn}

let gameRows = document.querySelectorAll('[data-appid]');
if (!gameRows.length) gameRows = document.querySelectorAll('.gameListRow');

if (!gameRows.length) {
  console.log("No games found. Try the Steam API method instead.");
} else {
  const games = [...gameRows].map(row => {
    const appid = row.dataset?.appid || row.getAttribute('data-appid') || null;
    const nameEl = row.querySelector('.gameListRowItemName') || row.querySelector('[class*="GameName"]');
    const rawName = nameEl ? nameEl.textContent.trim() : 'Unknown';
    return { name: cleanName(rawName), appid };
  }).filter(g => g.name !== 'Unknown');
  console.log("=== STEAM GAMES (" + games.length + ") ===");
  console.log(JSON.stringify(games, null, 2));
}`;
        break;

      case 'steam-licenses':
        script = `// Steam Licenses Page Export Script
// Run on: https://store.steampowered.com/account/licenses/
// This extracts game names from your Steam licenses page

const rows = document.querySelectorAll('.account_table tr');
const games = [];

rows.forEach(row => {
  const cells = row.querySelectorAll('td');
  if (cells.length >= 2) {
    const nameCell = cells[1];
    if (nameCell) {
      let name = nameCell.textContent.trim();
      // Clean up whitespace
      name = name.replace(/\\s+/g, ' ').trim();

      // Skip empty, header rows, and removed licenses
      if (!name || name.includes('Product Name') || name.startsWith('Remove ')) {
        return;
      }

      // Remove "Limited Free Promotional Package - Month Year" suffix
      name = name.replace(/ Limited Free Promotional Package - \\w+ \\d{4}$/, '');

      // Remove common suffixes
      name = name.replace(/ Retail(?: \\(.*?\\))?$/, '');
      name = name.replace(/ Steam Store and Retail Key$/, '');
      name = name.replace(/ Thirdparty Retail$/, '');
      name = name.replace(/ Comp$/, '');
      name = name.replace(/ \\(WW\\)$/, '');
      name = name.replace(/ \\(Europe\\)$/, '');
      name = name.replace(/ ROW$/, '');
      name = name.replace(/ \\(Humble Monthly\\)$/, '');
      name = name.replace(/ \\(DE\\)$/, '');
      name = name.replace(/ Free$/, '');
      name = name.replace(/ - Gift$/, '');

      // Skip if name is now empty after cleanup
      if (name.trim()) {
        games.push(name.trim());
      }
    }
  }
});

// Remove duplicates
const uniqueGames = [...new Set(games)];
console.log("=== STEAM LICENSES (" + uniqueGames.length + ") ===");
console.log(uniqueGames.join("\\n"));`;
        break;

      case 'steam-family':
        script = `// Steam Family Library Export Script (Virtualized Scroll Handler)
// Run on: https://store.steampowered.com/account/familymanagement?tab=library
// This script auto-scrolls to capture all games from the virtualized list

(async () => {
  const games = new Map(); // Use Map to dedupe by appId
  let lastCount = 0;
  let noNewItemsCount = 0;
  const maxNoNewItems = 5; // Stop after 5 scroll attempts with no new items

  // Find the scrollable container
  const container = document.querySelector('[class*="sharedlibrary_Container"]') ||
                    document.querySelector('[class*="libraryhome_Container"]') ||
                    document.documentElement;

  const collectVisibleGames = () => {
    const images = document.querySelectorAll('img[src*="steam/apps"]');
    images.forEach(img => {
      const alt = img.getAttribute('alt');
      const src = img.getAttribute('src');
      if (alt && src) {
        const match = src.match(/\\/steam\\/apps\\/(\\d+)\\//);
        const appId = match ? match[1] : null;
        if (appId && !games.has(appId)) {
          games.set(appId, { name: alt, appId: appId });
        }
      }
    });
  };

  const scrollAndCollect = () => {
    return new Promise(resolve => {
      collectVisibleGames();

      // Scroll down
      window.scrollBy(0, window.innerHeight * 0.8);

      // Wait for new content to load
      setTimeout(() => {
        collectVisibleGames();
        resolve();
      }, 300);
    });
  };

  console.log("Starting auto-scroll collection...");
  console.log("This will scroll through the entire library automatically.");

  // Scroll loop
  while (noNewItemsCount < maxNoNewItems) {
    await scrollAndCollect();

    if (games.size === lastCount) {
      noNewItemsCount++;
      console.log(\`No new games found (attempt \${noNewItemsCount}/\${maxNoNewItems}), current: \${games.size}\`);
    } else {
      noNewItemsCount = 0;
      console.log(\`Found \${games.size} games so far...\`);
    }
    lastCount = games.size;
  }

  // Scroll back to top
  window.scrollTo(0, 0);

  const uniqueGames = [...games.values()];
  console.log("=== STEAM FAMILY LIBRARY (" + uniqueGames.length + ") ===");
  console.log(uniqueGames.map(g => JSON.stringify(g)).join("\\n"));
})();`;
        break;

      case 'gog':
        script = `// GOG Library Export Script (JSONC with appid)
// Run on: https://www.gog.com/en/account

${cleanNameFn}

async function fetchAllGogGames() {
  let page = 1, allGames = [], totalPages = 1;
  do {
    const response = await fetch(\`https://www.gog.com/account/getFilteredProducts?mediaType=1&page=\${page}\`);
    const data = await response.json();
    totalPages = data.totalPages;
    const games = data.products.map(p => ({ name: cleanName(p.title), appid: String(p.id) }));
    allGames = allGames.concat(games);
    console.log(\`Page \${page}/\${totalPages}: Found \${games.length} games\`);
    page++;
  } while (page <= totalPages);
  console.log("=== GOG GAMES (" + allGames.length + ") ===");
  console.log(JSON.stringify(allGames, null, 2));
}

fetchAllGogGames();`;
        break;

      case 'epic':
        script = `// Epic Games Library Export Script (JSONC with appid)
// Run on: https://www.epicgames.com/account/transactions

${cleanNameFn}

const fetchGamesList = async (pageToken = '', existingList = []) => {
  const data = await (await fetch(\`https://www.epicgames.com/account/v2/payment/ajaxGetOrderHistory?sortDir=DESC&sortBy=DATE&nextPageToken=\${pageToken}&locale=en-US\`)).json();
  const gamesList = data.orders.reduce((acc, order) => [
    ...acc,
    ...order.items.map(item => ({ name: cleanName(item.description), appid: item.offerId || item.id || null }))
  ], []);
  console.log(\`Games on this page: \${gamesList.length}, Next: \${data.nextPageToken || 'none'}\`);
  const newList = [...existingList, ...gamesList];
  if (!data.nextPageToken) return newList;
  return await fetchGamesList(data.nextPageToken, newList);
};

fetchGamesList().then(games => {
  console.log("=== EPIC GAMES (" + games.length + ") ===");
  console.log(JSON.stringify(games, null, 2));
});`;
        break;
    }

    navigator.clipboard.writeText(script).then(() => {
      alert('Script copied to clipboard! Paste it in the browser console on the store website.');
    });
  }
}<|MERGE_RESOLUTION|>--- conflicted
+++ resolved
@@ -167,8 +167,7 @@
     window.open(url, '_blank');
   }
 
-<<<<<<< HEAD
-  copyConsoleScript(store: 'steam' | 'gog' | 'epic'): void {
+  copyConsoleScript(store: 'steam' | 'gog' | 'epic' | 'steam-licenses' | 'steam-family'): void {
     // Shared cleanup function for all scripts
     const cleanNameFn = `const cleanName = (name) => {
   if (!name) return name;
@@ -178,9 +177,6 @@
     .replace(/ - Free$/i, '').replace(/ Demo$/i, '').replace(/ - $/g, '').trim();
 };`;
 
-=======
-  copyConsoleScript(store: 'steam' | 'gog' | 'epic' | 'steam-licenses' | 'steam-family'): void {
->>>>>>> 7742b35e
     let script = '';
 
     switch (store) {
