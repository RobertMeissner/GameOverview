--- conflicted
+++ resolved
@@ -4,11 +4,8 @@
 import {TopGames} from './features/top-games/top-games';
 import {AdminPanel} from './features/admin-panel/admin-panel';
 import {Backlog} from './features/backlog/backlog';
-<<<<<<< HEAD
 import {GameDeduplication} from './features/game-deduplication/game-deduplication';
-=======
 import {GameScraper} from './features/game-scraper/game-scraper';
->>>>>>> 2f84f85f
 
 export const routes: Routes = [
     {
@@ -19,11 +16,8 @@
         {path: "top-games", component: TopGames},
         {path: "backlog", component: Backlog},
         {path: "admin", component: AdminPanel},
-<<<<<<< HEAD
         {path: "deduplication", component: GameDeduplication}
-=======
         {path: "scraper", component: GameScraper}
->>>>>>> 2f84f85f
       ]
     },
     {path: "**", redirectTo: ""}
