--- conflicted
+++ resolved
@@ -15,11 +15,9 @@
 
     List<CanonicalGame> findAll();
 
-<<<<<<< HEAD
-    void deleteById(UUID id);
-=======
     Optional<CanonicalGame> findBySteamAppId(Integer steamAppId);
 
     List<CanonicalGame> findByNameContainingIgnoreCase(String name);
->>>>>>> 2f84f85f
+
+    void deleteById(UUID id);
 }